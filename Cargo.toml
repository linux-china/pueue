# The following is the shared configuration for both pueue and its lib
[workspace]
members = ["pueue", "pueue_lib"]
resolver = "3"

[workspace.package]
authors = ["Arne Beer <contact@arne.beer>"]
<<<<<<< HEAD
=======
edition = "2024"
>>>>>>> 33290e67
homepage = "https://github.com/nukesor/pueue"
repository = "https://github.com/nukesor/pueue"
<<<<<<< HEAD
license = "MIT OR Apache-2.0"
edition = "2021"
rust-version = "1.70"
=======
rust-version = "1.85"
>>>>>>> 33290e67

[workspace.dependencies]
async-trait = "0.1"
better-panic = "0.3"
chrono = { version = "0.4", features = ["serde"] }
ciborium = { version = "0.2", features = ["std"] }
color-eyre = "0.6.3"
command-group = "5"
handlebars = "6.3"
pretty_assertions = "1"
rustls = { version = "0.23", default-features = false, features = [
    "logging",
    "ring",
    "std",
    "tls12",
] }
rustls-pemfile = "2"
serde = { version = "1.0", features = ["derive"] }
serde_json = "1.0"
serde_yaml = "0.9"
snap = "1.1"
strum = { version = "0.27", features = ["derive"] }
tokio = { version = "1.43", features = ["io-std", "rt-multi-thread", "time"] }
tokio-rustls = { version = "0.26", default-features = false }
tracing = "0.1.41"
tracing-error = "0.2.1"
tracing-subscriber = { version = "0.3.19", features = [
    "chrono",
    "env-filter",
    "fmt",
    "local-time",
] }


[profile.release]
codegen-units = 1
lto = "thin"
strip = true<|MERGE_RESOLUTION|>--- conflicted
+++ resolved
@@ -5,19 +5,11 @@
 
 [workspace.package]
 authors = ["Arne Beer <contact@arne.beer>"]
-<<<<<<< HEAD
-=======
 edition = "2024"
->>>>>>> 33290e67
 homepage = "https://github.com/nukesor/pueue"
 repository = "https://github.com/nukesor/pueue"
-<<<<<<< HEAD
 license = "MIT OR Apache-2.0"
-edition = "2021"
-rust-version = "1.70"
-=======
 rust-version = "1.85"
->>>>>>> 33290e67
 
 [workspace.dependencies]
 async-trait = "0.1"
