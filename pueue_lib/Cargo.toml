[package]
name = "pueue-lib"
<<<<<<< HEAD
version = "0.27.0"
description = "The shared library to work with the Pueue client and daemon."
keywords = ["pueue"]
readme = "README.md"
authors = { workspace = true }
homepage.workspace = true
=======
version = "0.29.0"
description = "The shared library to work with the Pueue client and daemon."
readme = "README.md"
keywords = ["pueue"]
authors.workspace = true
edition.workspace = true
homepage.workspace = true
license.workspace = true
>>>>>>> 33290e67
repository.workspace = true
license.workspace = true
edition.workspace = true
rust-version.workspace = true

[badges]
maintenance = { status = "actively-developed" }

[features]
# Client needs the `network` or `network_blocking` feature to do anything.
client = ["dep:color-eyre"]
default = ["log", "network", "network_blocking", "settings"]
log = ["dep:rev_buf_reader", "dep:snap"]
network = [
    "dep:async-trait",
    "dep:byteorder",
    "dep:ciborium",
    "dep:rustls",
    "dep:rustls-pemfile",
    "dep:tokio",
    "dep:tokio-rustls",
    "secret",
    "tls",
]
network_blocking = [
    "dep:byteorder",
    "dep:ciborium",
    "dep:rustls",
    "dep:rustls-connector",
    "dep:rustls-pemfile",
    "secret",
    "tls",
]
secret = ["dep:rand"]
settings = ["dep:dirs", "dep:serde_yaml", "dep:shellexpand"]
tls = ["dep:rustls"]

[dependencies]
async-trait = { workspace = true, optional = true }
byteorder = { version = "1.5", optional = true }
chrono.workspace = true
<<<<<<< HEAD
command-group.workspace = true
dirs = "5.0"
handlebars.workspace = true
log.workspace = true
rand = "0.8"
rcgen = "0.13"
rev_buf_reader = "0.3"
rustls = { version = "0.23", features = [
  "ring",
  "logging",
  "std",
  "tls12",
], default-features = false }
rustls-pemfile = "2"
=======
ciborium = { workspace = true, optional = true }
color-eyre = { workspace = true, optional = true }
dirs = { version = "6.0", optional = true }
rand = { version = "0.9", optional = true }
rev_buf_reader = { version = "0.3", optional = true }
rustls = { workspace = true, optional = true }
rustls-connector = { version = "0.21", default-features = false, optional = true, features = [
    "rustls--ring",
] }
rustls-pemfile = { workspace = true, optional = true }
>>>>>>> 33290e67
serde.workspace = true
serde_json.workspace = true
serde_yaml = { version = "0.9", optional = true }
shellexpand = { version = "3.1", optional = true }
snap = { workspace = true, optional = true }
strum.workspace = true
thiserror = "2"
tokio = { workspace = true, features = [
    "io-util",
    "macros",
    "net",
], optional = true }
tokio-rustls = { workspace = true, optional = true }
tracing.workspace = true

[dev-dependencies]
better-panic.workspace = true
color-eyre.workspace = true
portpicker = "0.1"
pretty_assertions.workspace = true
tempfile = "3"
tokio.workspace = true
tracing-error.workspace = true
tracing-subscriber.workspace = true

# --- Platform specific dependencies ---
# Unix
[target.'cfg(unix)'.dependencies]
whoami = "1"<|MERGE_RESOLUTION|>--- conflicted
+++ resolved
@@ -1,13 +1,5 @@
 [package]
 name = "pueue-lib"
-<<<<<<< HEAD
-version = "0.27.0"
-description = "The shared library to work with the Pueue client and daemon."
-keywords = ["pueue"]
-readme = "README.md"
-authors = { workspace = true }
-homepage.workspace = true
-=======
 version = "0.29.0"
 description = "The shared library to work with the Pueue client and daemon."
 readme = "README.md"
@@ -16,10 +8,7 @@
 edition.workspace = true
 homepage.workspace = true
 license.workspace = true
->>>>>>> 33290e67
 repository.workspace = true
-license.workspace = true
-edition.workspace = true
 rust-version.workspace = true
 
 [badges]
@@ -58,22 +47,6 @@
 async-trait = { workspace = true, optional = true }
 byteorder = { version = "1.5", optional = true }
 chrono.workspace = true
-<<<<<<< HEAD
-command-group.workspace = true
-dirs = "5.0"
-handlebars.workspace = true
-log.workspace = true
-rand = "0.8"
-rcgen = "0.13"
-rev_buf_reader = "0.3"
-rustls = { version = "0.23", features = [
-  "ring",
-  "logging",
-  "std",
-  "tls12",
-], default-features = false }
-rustls-pemfile = "2"
-=======
 ciborium = { workspace = true, optional = true }
 color-eyre = { workspace = true, optional = true }
 dirs = { version = "6.0", optional = true }
@@ -84,7 +57,6 @@
     "rustls--ring",
 ] }
 rustls-pemfile = { workspace = true, optional = true }
->>>>>>> 33290e67
 serde.workspace = true
 serde_json.workspace = true
 serde_yaml = { version = "0.9", optional = true }
