--- conflicted
+++ resolved
@@ -3,9 +3,5 @@
 pub mod message_handler;
 pub mod response_helper;
 pub mod socket;
-<<<<<<< HEAD
-
 pub mod nats;
-=======
-mod tls;
->>>>>>> 33290e67
+mod tls;