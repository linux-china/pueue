use std::collections::HashMap;

use chrono::{DateTime, Local};
use handlebars::{Handlebars, RenderError};
use log::{debug, error, info};
use pueue_lib::{
    log::{get_log_path, read_last_log_file_lines},
    process_helper::compile_shell_command,
    settings::Settings,
    task::{Task, TaskResult, TaskStatus},
};

use super::state_helper::LockedState;

/// Users can specify a callback that's fired whenever a task finishes.
/// The callback is performed by spawning a new subprocess.
pub fn spawn_callback(settings: &Settings, state: &mut LockedState, task: &Task) {
    // Return early, if there's no callback specified
    let Some(template_string) = &settings.daemon.callback else {
        return;
    };

    // Build the command to be called from the template string in the configuration file.
    let callback_command = match build_callback_command(settings, state, task, template_string) {
        Ok(callback_command) => callback_command,
        Err(err) => {
            error!("Failed to create callback command from template with error: {err}");
            return;
        }
    };

    let mut command = compile_shell_command(settings, &callback_command);

    // Spawn the callback subprocess and log if it fails.
    let spawn_result = command.spawn();
    let child = match spawn_result {
        Err(error) => {
            error!("Failed to spawn callback with error: {error}");
            return;
        }
        Ok(child) => child,
    };

    debug!("Spawned callback for task {}", task.id);
    state.callbacks.push(child);
}

/// Take the callback template string from the configuration and insert all parameters from the
/// finished task.
pub fn build_callback_command(
    settings: &Settings,
    state: &mut LockedState,
    task: &Task,
    template_string: &str,
) -> Result<String, RenderError> {
    // Init Handlebars. We set to strict, as we want to show an error on missing variables.
    let mut handlebars = Handlebars::new();
    handlebars.set_strict_mode(true);
    handlebars.register_escape_fn(handlebars::no_escape);

    // Add templating variables.
    let mut parameters = HashMap::new();
    parameters.insert("id", task.id.to_string());
    parameters.insert("command", task.command.clone());
    parameters.insert("path", (*task.path.to_string_lossy()).to_owned());

    // Add group information to template
    // This includes how many stashed and queued tasks are left in the group.
    parameters.insert("group", task.group.clone());
<<<<<<< HEAD
    if let Some(label) = &task.label {
        parameters.insert("label", label.clone());
    }
=======
    let queued_tasks = state
        .filter_tasks_of_group(|task| task.is_queued(), &task.group)
        .matching_ids
        .len();
    parameters.insert("queued_count", queued_tasks.to_string());
    let stashed_tasks = state
        .filter_tasks_of_group(|task| task.is_stashed(), &task.group)
        .matching_ids
        .len();
    parameters.insert("stashed_count", stashed_tasks.to_string());
>>>>>>> aa4b046f

    // Result takes the TaskResult Enum strings, unless it didn't finish yet.
    if let TaskStatus::Done { result, .. } = &task.status {
        parameters.insert("result", result.to_string());
    } else {
        parameters.insert("result", "None".into());
    }

    // Format and insert start and end times.
    let print_time = |time: Option<DateTime<Local>>| {
        time.map(|time| time.timestamp().to_string())
            .unwrap_or_default()
    };
    let (start, end) = task.start_and_end();
    parameters.insert("start", print_time(start));
    parameters.insert("end", print_time(end));

    // Read the last lines of the process' output and make it available.
    if let Ok(output) = read_last_log_file_lines(
        task.id,
        &settings.shared.pueue_directory(),
        settings.daemon.callback_log_lines,
    ) {
        parameters.insert("output", output);
    } else {
        parameters.insert("output", "".to_string());
    }

    let out_path = get_log_path(task.id, &settings.shared.pueue_directory());
    // Using Display impl of PathBuf which isn't necessarily a perfect
    // representation of the path but should work for most cases here
    parameters.insert("output_path", out_path.display().to_string());

    // Get the exit code
    if let TaskStatus::Done { result, .. } = &task.status {
        match result {
            TaskResult::Success => parameters.insert("exit_code", "0".into()),
            TaskResult::Failed(code) => parameters.insert("exit_code", code.to_string()),
            _ => parameters.insert("exit_code", "None".into()),
        };
    } else {
        parameters.insert("exit_code", "None".into());
    }

    handlebars.render_template(template_string, &parameters)
}

/// Look at all running callbacks and check if they're still running.
/// Handle finished callbacks and log their outcome.
pub fn check_callbacks(state: &mut LockedState) {
    let mut finished = Vec::new();
    for (id, child) in state.callbacks.iter_mut().enumerate() {
        match child.try_wait() {
            // Handle a child error.
            Err(error) => {
                error!("Callback failed with error {error:?}");
                finished.push(id);
            }
            // Child process did not exit yet.
            Ok(None) => continue,
            Ok(exit_status) => {
                info!("Callback finished with exit code {exit_status:?}");
                finished.push(id);
            }
        }
    }

    finished.reverse();
    for id in finished.iter() {
        // Explicitly allow this lint since we did a try_wait above and know that it finished.
        #[allow(clippy::zombie_processes)]
        state.callbacks.remove(*id);
    }
}<|MERGE_RESOLUTION|>--- conflicted
+++ resolved
@@ -67,11 +67,9 @@
     // Add group information to template
     // This includes how many stashed and queued tasks are left in the group.
     parameters.insert("group", task.group.clone());
-<<<<<<< HEAD
     if let Some(label) = &task.label {
         parameters.insert("label", label.clone());
     }
-=======
     let queued_tasks = state
         .filter_tasks_of_group(|task| task.is_queued(), &task.group)
         .matching_ids
@@ -82,7 +80,6 @@
         .matching_ids
         .len();
     parameters.insert("stashed_count", stashed_tasks.to_string());
->>>>>>> aa4b046f
 
     // Result takes the TaskResult Enum strings, unless it didn't finish yet.
     if let TaskStatus::Done { result, .. } = &task.status {
