use std::path::Path;
use std::sync::{Arc, Mutex};
use std::{fs::create_dir_all, path::PathBuf};

use anyhow::{bail, Context, Result};
use log::warn;

use process_handler::initiate_shutdown;
use pueue_lib::error::Error;
use pueue_lib::network::certificate::create_certificates;
use pueue_lib::network::message::Shutdown;
use pueue_lib::network::protocol::socket_cleanup;
use pueue_lib::network::secret::init_shared_secret;
use pueue_lib::settings::Settings;
use pueue_lib::state::{SharedState, State};
use tokio::try_join;

use self::state_helper::{restore_state, save_state};
use crate::daemon::network::socket::accept_incoming;

mod callbacks;
pub mod cli;
mod network;
mod pid;
mod process_handler;
/// Contains re-usable helper functions, that operate on the pueue-lib state.
pub mod state_helper;
pub mod task_handler;

/// The main entry point for the daemon logic.
/// It's basically the `main`, but publicly exported as a library.
/// That way we can properly do integration testing for the daemon.
///
/// For the purpose of testing, some things shouldn't be run during tests.
/// There are some global operations that crash during tests, such as the ctlc handler.
/// This is due to the fact, that tests in the same file are executed in multiple threads.
/// Since the threads own the same global space, this would crash.
pub async fn run(config_path: Option<PathBuf>, profile: Option<String>, test: bool) -> Result<()> {
    // Try to read settings from the configuration file.
    let (mut settings, config_found) =
        Settings::read(&config_path).context("Error while reading configuration.")?;

    // We couldn't find a configuration file.
    // This probably means that Pueue has been started for the first time and we have to create a
    // default config file once.
    if !config_found {
        if let Err(error) = settings.save(&config_path) {
            bail!("Failed saving config file: {error:?}.");
        }
    };

    // Load any requested profile.
    if let Some(profile) = &profile {
        settings.load_profile(profile)?;
    }

    init_directories(&settings.shared.pueue_directory())?;
    if !settings.shared.daemon_key().exists() && !settings.shared.daemon_cert().exists() {
        create_certificates(&settings.shared).context("Failed to create certificates.")?;
    }
    init_shared_secret(&settings.shared.shared_secret_path())
        .context("Failed to initialize shared secret.")?;
    pid::create_pid_file(&settings.shared.pid_path()).context("Failed to create pid file.")?;

    // Restore the previous state and save any changes that might have happened during this
    // process. If no previous state exists, just create a new one.
    // Create a new empty state if any errors occur, but print the error message.
    let state = match restore_state(&settings.shared.pueue_directory()) {
        Ok(Some(state)) => state,
        Ok(None) => State::new(),
        Err(error) => {
            warn!("Failed to restore previous state:\n {error:?}");
            warn!("Using clean state instead.");
            State::new()
        }
    };

    // Save the state once at the very beginning.
    save_state(&state, &settings).context("Failed to save state on startup.")?;
    let state = Arc::new(Mutex::new(state));

<<<<<<< HEAD
    let (sender, receiver) = channel();
    let task_sender = TaskSender::new(sender.clone());
    let mut task_handler = TaskHandler::new(state.clone(), settings.clone(), receiver);

=======
>>>>>>> c9279a86
    // Don't set ctrlc and panic handlers during testing.
    // This is necessary for multithreaded integration testing, since multiple listener per process
    // aren't allowed. On top of this, ctrlc also somehow breaks test error output.
    if !test {
<<<<<<< HEAD
        setup_signal_panic_handling(&settings, &task_sender)?;
    }

    std::thread::spawn(move || {
        task_handler.run();
    });

    // connect with NATS
    let sender_nats = TaskSender::new(sender.clone());
    let state_nats = state.clone();
    let settings_nats = settings.clone();
    tokio::task::spawn({
        async move {
            network::nats::receive_messages(sender_nats, state_nats, settings_nats).await.unwrap();
            Ok::<(), Error>(())
        }
    });
    // connect with Socket
    accept_incoming(task_sender, state.clone(), settings.clone()).await?;

    Ok(())
=======
        setup_signal_panic_handling(&settings, state.clone())?;
    }

    // Run both the task handler and the message handler in the same tokio task.
    // If any of them fails, return an error immediately.
    let task_handler = task_handler::run(state.clone(), settings.clone());
    let message_handler = accept_incoming(settings.clone(), state.clone());
    try_join!(task_handler, message_handler).map(|_| ())
>>>>>>> c9279a86
}

/// Initialize all directories needed for normal operation.
fn init_directories(pueue_dir: &Path) -> Result<()> {
    // Pueue base path
    if !pueue_dir.exists() {
        create_dir_all(pueue_dir).map_err(|err| {
            Error::IoPathError(pueue_dir.to_path_buf(), "creating main directory", err)
        })?;
    }

    // Task log dir
    let log_dir = pueue_dir.join("log");
    if !log_dir.exists() {
        create_dir_all(&log_dir)
            .map_err(|err| Error::IoPathError(log_dir, "creating log directory", err))?;
    }

    // Task certs dir
    let certs_dir = pueue_dir.join("certs");
    if !certs_dir.exists() {
        create_dir_all(&certs_dir)
            .map_err(|err| Error::IoPathError(certs_dir, "creating certificate directory", err))?;
    }

    // Task log dir
    let logs_dir = pueue_dir.join("task_logs");
    if !logs_dir.exists() {
        create_dir_all(&logs_dir)
            .map_err(|err| Error::IoPathError(logs_dir, "creating task log directory", err))?;
    }

    Ok(())
}

/// Setup signal handling and panic handling.
///
/// On SIGINT and SIGTERM, we exit gracefully by sending a DaemonShutdown message to the
/// TaskHandler. This is to prevent dangling processes and other weird edge-cases.
///
/// On panic, we want to cleanup existing unix sockets and the PID file.
fn setup_signal_panic_handling(settings: &Settings, state: SharedState) -> Result<()> {
    let state_clone = state.clone();
    let settings_clone = settings.clone();

    // This section handles Shutdown via SigTerm/SigInt process signals
    // Notify the TaskHandler, so it can shutdown gracefully.
    // The actual program exit will be done via the TaskHandler.
    ctrlc::set_handler(move || {
        let mut state = state_clone.lock().unwrap();
        initiate_shutdown(&settings_clone, &mut state, Shutdown::Graceful);
    })?;

    // Try to do some final cleanup, even if we panic.
    let settings_clone = settings.clone();
    let orig_hook = std::panic::take_hook();
    std::panic::set_hook(Box::new(move |panic_info| {
        // invoke the default handler and exit the process
        orig_hook(panic_info);

        // Cleanup the pid file
        if let Err(error) = pid::cleanup_pid_file(&settings_clone.shared.pid_path()) {
            println!("Failed to cleanup pid after panic.");
            println!("{error}");
        }

        // Remove the unix socket.
        if let Err(error) = socket_cleanup(&settings_clone.shared) {
            println!("Failed to cleanup socket after panic.");
            println!("{error}");
        }

        std::process::exit(1);
    }));

    Ok(())
}<|MERGE_RESOLUTION|>--- conflicted
+++ resolved
@@ -79,49 +79,28 @@
     save_state(&state, &settings).context("Failed to save state on startup.")?;
     let state = Arc::new(Mutex::new(state));
 
-<<<<<<< HEAD
-    let (sender, receiver) = channel();
-    let task_sender = TaskSender::new(sender.clone());
-    let mut task_handler = TaskHandler::new(state.clone(), settings.clone(), receiver);
-
-=======
->>>>>>> c9279a86
     // Don't set ctrlc and panic handlers during testing.
     // This is necessary for multithreaded integration testing, since multiple listener per process
     // aren't allowed. On top of this, ctrlc also somehow breaks test error output.
     if !test {
-<<<<<<< HEAD
-        setup_signal_panic_handling(&settings, &task_sender)?;
+        setup_signal_panic_handling(&settings, state.clone())?;
     }
 
-    std::thread::spawn(move || {
-        task_handler.run();
-    });
-
     // connect with NATS
-    let sender_nats = TaskSender::new(sender.clone());
     let state_nats = state.clone();
     let settings_nats = settings.clone();
     tokio::task::spawn({
         async move {
-            network::nats::receive_messages(sender_nats, state_nats, settings_nats).await.unwrap();
+            network::nats::receive_messages(state_nats, settings_nats).await.unwrap();
             Ok::<(), Error>(())
         }
     });
-    // connect with Socket
-    accept_incoming(task_sender, state.clone(), settings.clone()).await?;
-
-    Ok(())
-=======
-        setup_signal_panic_handling(&settings, state.clone())?;
-    }
 
     // Run both the task handler and the message handler in the same tokio task.
     // If any of them fails, return an error immediately.
     let task_handler = task_handler::run(state.clone(), settings.clone());
     let message_handler = accept_incoming(settings.clone(), state.clone());
     try_join!(task_handler, message_handler).map(|_| ())
->>>>>>> c9279a86
 }
 
 /// Initialize all directories needed for normal operation.
