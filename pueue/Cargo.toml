[package]
name = "pueue"
<<<<<<< HEAD
version = "4.0.0-rc.1"
description = "A cli tool for managing long running shell commands."
keywords = ["shell", "command", "parallel", "task", "queue"]
readme = "../README.md"
authors.workspace = true
homepage.workspace = true
=======
version = "4.0.0"
description = "A cli tool for managing long running shell commands."
readme = "../README.md"
keywords = ["command", "parallel", "queue", "shell", "task"]
authors.workspace = true
edition.workspace = true
homepage.workspace = true
license.workspace = true
>>>>>>> 33290e67
repository.workspace = true
license.workspace = true
edition.workspace = true
rust-version.workspace = true

[badges]
maintenance = { status = "actively-developed" }

[[bench]]
harness = false
name = "save_compressed_state"

[[bench]]
harness = false
name = "save_state"

[dependencies]
async-trait.workspace = true
chrono.workspace = true
clap = { version = "4.5.31", features = [
    "cargo",
    "derive",
    "help",
    "wrap_help",
] }
clap_complete = "4.5.46"
clap_complete_nushell = "4.5.5"
color-eyre.workspace = true
comfy-table = "7"
command-group.workspace = true
ctrlc = { version = "3", features = ["termination"] }
flate2 = "1"
handlebars.workspace = true
interim = { version = "0.2.0", features = ["chrono_0_4"] }
pest = "2.7"
pest_derive = "2.7"
pueue-lib = { version = "0.29.0", path = "../pueue_lib", features = ["client"] }
rcgen = "0.13"
rustls.workspace = true
rustls-pemfile.workspace = true
serde.workspace = true
serde_json.workspace = true
serde_yaml.workspace = true
shell-escape = "0.1"
snap.workspace = true
strum.workspace = true
tempfile = "3"
<<<<<<< HEAD
tokio = { workspace = true }
lazy_static = "1.5.0"
serde_derive = "1"
nats = "0.25"
async-nats = "0.38"
futures = "0.3"
uuid = { version = "1.10.0", features = ["v4"] }
local-ip-address = "0.6"
which = "7"
=======
tokio.workspace = true
tokio-rustls.workspace = true
toml = "0.8"
tracing.workspace = true
tracing-error.workspace = true
tracing-subscriber.workspace = true
>>>>>>> 33290e67

[dev-dependencies]
assert_cmd = "2"
assert_matches = "1"
better-panic.workspace = true
ciborium = { workspace = true }
criterion = "0.5"
pretty_assertions.workspace = true
rstest = "0.24"
similar-asserts = "1"

# --- Platform specific dependencies ---

# Linux
[target.'cfg(target_os = "linux")'.dependencies]
procfs = { version = "0.17", default-features = false }

# Linux + Mac OS
[target.'cfg(any(target_os = "linux", target_os = "macos"))'.dependencies]
libproc = "0.14.10"

# Windows
# We don't need any of the default features for crossterm.
# However, the windows build needs the windows feature enabled.
[target.'cfg(not(windows))'.dependencies]
crossterm = { version = "0.28", default-features = false }
[target.'cfg(windows)'.dependencies]
crossterm = { version = "0.28", default-features = false, features = [
    "windows",
] }
winapi = { version = "0.3", features = [
    "errhandlingapi",
    "impl-default",
    "minwindef",
    "processthreadsapi",
    "tlhelp32",
] }
windows = { version = "0.60.0", features = [
    "Win32_Security",
    "Win32_System_Environment",
    "Win32_System_RemoteDesktop",
    "Win32_System_SystemServices",
    "Win32_System_Threading",
] }
windows-service = "0.8.0"<|MERGE_RESOLUTION|>--- conflicted
+++ resolved
@@ -1,13 +1,5 @@
 [package]
 name = "pueue"
-<<<<<<< HEAD
-version = "4.0.0-rc.1"
-description = "A cli tool for managing long running shell commands."
-keywords = ["shell", "command", "parallel", "task", "queue"]
-readme = "../README.md"
-authors.workspace = true
-homepage.workspace = true
-=======
 version = "4.0.0"
 description = "A cli tool for managing long running shell commands."
 readme = "../README.md"
@@ -16,10 +8,7 @@
 edition.workspace = true
 homepage.workspace = true
 license.workspace = true
->>>>>>> 33290e67
 repository.workspace = true
-license.workspace = true
-edition.workspace = true
 rust-version.workspace = true
 
 [badges]
@@ -64,24 +53,22 @@
 snap.workspace = true
 strum.workspace = true
 tempfile = "3"
-<<<<<<< HEAD
-tokio = { workspace = true }
-lazy_static = "1.5.0"
-serde_derive = "1"
-nats = "0.25"
-async-nats = "0.38"
-futures = "0.3"
-uuid = { version = "1.10.0", features = ["v4"] }
-local-ip-address = "0.6"
-which = "7"
-=======
 tokio.workspace = true
 tokio-rustls.workspace = true
 toml = "0.8"
 tracing.workspace = true
 tracing-error.workspace = true
 tracing-subscriber.workspace = true
->>>>>>> 33290e67
+lazy_static = "1.5.0"
+serde_derive = "1"
+log = "0.4"
+anyhow = "1.0"
+nats = { git = "https://github.com/nats-io/nats.rs", rev = "db712168900dc74e2e8982c651d716186bef4fc9" }
+async-nats = "0.39"
+futures = "0.3"
+uuid = { version = "1.10.0", features = ["v4"] }
+local-ip-address = "0.6"
+which = "7"
 
 [dev-dependencies]
 assert_cmd = "2"
