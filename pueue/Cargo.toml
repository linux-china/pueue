[package]
authors.workspace = true
description = "A cli tool for managing long running shell commands."
edition.workspace = true
homepage.workspace = true
keywords = ["command", "parallel", "queue", "shell", "task"]
license.workspace = true
name = "pueue"
readme = "../README.md"
repository.workspace = true
rust-version.workspace = true
version = "4.0.0-rc.1"

[badges]
maintenance = { status = "actively-developed" }

[dependencies]
anyhow = "1.0"
chrono.workspace = true
<<<<<<< HEAD
clap = { version = "4.5", features = ["derive", "cargo", "help"] }
clap_complete = "4.5"
clap_complete_nushell = "4.5"
=======
clap = { version = "4.5.1", features = ["cargo", "derive", "help"] }
clap_complete = "4.5.1"
clap_complete_nushell = "4.5.1"
>>>>>>> 8d376804
comfy-table = "7"
command-group.workspace = true
ctrlc = { version = "3", features = ["termination"] }
handlebars.workspace = true
interim = { version = "0.1.2", features = ["chrono"] }
log.workspace = true
pest = "2.7"
pest_derive = "2.7"
pueue-lib = { version = "0.27.0", path = "../pueue_lib" }
serde.workspace = true
serde_json.workspace = true
shell-escape = "0.1"
simplelog = "0.12"
snap.workspace = true
strum.workspace = true
tempfile = "3"
tokio = { workspace = true }
lazy_static = "1.5.0"
serde_derive = "1"
nats = "0.25"
async-nats = "0.38"
futures = "0.3"
uuid = { version = "1.10.0", features = ["v4"] }
local-ip-address = "0.6"
which = "7"

[dev-dependencies]
anyhow.workspace = true
assert_cmd = "2"
assert_matches = "1"
better-panic.workspace = true
# Make it easy to view log output for select tests.
# Set log level for tests with RUST_LOG=<level>, use with failed tests or
# disable test stdout/stderr capture (`cargo test -- --nocapture` / `cargo
# nextest run --no-capture`)
env_logger = "0.11"
pretty_assertions.workspace = true
rstest = "0.23"
serde_yaml.workspace = true
similar-asserts = "1"
test-log = "0.2"

# We don't need any of the default features for crossterm.
# However, the windows build needs the windows feature enabled.
[target.'cfg(not(windows))'.dependencies]
crossterm = { version = "0.28", default-features = false }
[target.'cfg(windows)'.dependencies]
crossterm = { version = "0.28", default-features = false, features = [
    "windows",
] }
windows = { version = "0.58.0", features = [
<<<<<<< HEAD
    "Win32_System_RemoteDesktop",
    "Win32_Security",
    "Win32_System_Threading",
    "Win32_System_SystemServices",
    "Win32_System_Environment",
=======
  "Win32_Security",
  "Win32_System_Environment",
  "Win32_System_RemoteDesktop",
  "Win32_System_SystemServices",
  "Win32_System_Threading",
>>>>>>> 8d376804
] }
windows-service = "0.7.0"

# Test specific dev-dependencies
[target.'cfg(any(target_os = "linux", target_os = "freebsd", target_os = "netbsd"))'.dependencies]
whoami = "1"

# Test specific Linux dev-dependencies
[target.'cfg(target_os = "linux")'.dependencies]
procfs = { version = "0.17", default-features = false }<|MERGE_RESOLUTION|>--- conflicted
+++ resolved
@@ -1,15 +1,15 @@
 [package]
+name = "pueue"
+version = "4.0.0-rc.1"
+description = "A cli tool for managing long running shell commands."
+keywords = ["shell", "command", "parallel", "task", "queue"]
+readme = "../README.md"
 authors.workspace = true
-description = "A cli tool for managing long running shell commands."
+homepage.workspace = true
+repository.workspace = true
+license.workspace = true
 edition.workspace = true
-homepage.workspace = true
-keywords = ["command", "parallel", "queue", "shell", "task"]
-license.workspace = true
-name = "pueue"
-readme = "../README.md"
-repository.workspace = true
 rust-version.workspace = true
-version = "4.0.0-rc.1"
 
 [badges]
 maintenance = { status = "actively-developed" }
@@ -17,15 +17,9 @@
 [dependencies]
 anyhow = "1.0"
 chrono.workspace = true
-<<<<<<< HEAD
-clap = { version = "4.5", features = ["derive", "cargo", "help"] }
-clap_complete = "4.5"
-clap_complete_nushell = "4.5"
-=======
 clap = { version = "4.5.1", features = ["cargo", "derive", "help"] }
 clap_complete = "4.5.1"
 clap_complete_nushell = "4.5.1"
->>>>>>> 8d376804
 comfy-table = "7"
 command-group.workspace = true
 ctrlc = { version = "3", features = ["termination"] }
@@ -42,15 +36,7 @@
 snap.workspace = true
 strum.workspace = true
 tempfile = "3"
-tokio = { workspace = true }
-lazy_static = "1.5.0"
-serde_derive = "1"
-nats = "0.25"
-async-nats = "0.38"
-futures = "0.3"
-uuid = { version = "1.10.0", features = ["v4"] }
-local-ip-address = "0.6"
-which = "7"
+tokio.workspace = true
 
 [dev-dependencies]
 anyhow.workspace = true
@@ -74,22 +60,14 @@
 crossterm = { version = "0.28", default-features = false }
 [target.'cfg(windows)'.dependencies]
 crossterm = { version = "0.28", default-features = false, features = [
-    "windows",
+  "windows",
 ] }
 windows = { version = "0.58.0", features = [
-<<<<<<< HEAD
-    "Win32_System_RemoteDesktop",
-    "Win32_Security",
-    "Win32_System_Threading",
-    "Win32_System_SystemServices",
-    "Win32_System_Environment",
-=======
   "Win32_Security",
   "Win32_System_Environment",
   "Win32_System_RemoteDesktop",
   "Win32_System_SystemServices",
   "Win32_System_Threading",
->>>>>>> 8d376804
 ] }
 windows-service = "0.7.0"
 
