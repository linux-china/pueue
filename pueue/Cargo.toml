--- conflicted
+++ resolved
@@ -25,19 +25,9 @@
 [dependencies]
 async-trait.workspace = true
 chrono.workspace = true
-<<<<<<< HEAD
-clap = { version = "4.5.32", features = [
-    "cargo",
-    "derive",
-    "help",
-    "wrap_help",
-] }
-clap_complete = "4.5.46"
-=======
 clap = { version = "4.5", features = ["cargo", "derive", "help", "wrap_help"] }
 clap_complete = "4.5"
->>>>>>> 03342419
-clap_complete_nushell = "4.5.5"
+clap_complete_nushell = "4.5.6"
 color-eyre.workspace = true
 comfy-table = "7"
 command-group.workspace = true
@@ -45,15 +35,9 @@
 flate2 = "1"
 handlebars.workspace = true
 interim = { version = "0.2", features = ["chrono_0_4"] }
-<<<<<<< HEAD
-pest = "2.7"
-pest_derive = "2.7"
-pueue-lib = { version = "0.29.0", path = "../pueue_lib", features = ["client"] }
-=======
 pest = "2.8"
 pest_derive = "2.8"
 pueue-lib = { version = "0.29", path = "../pueue_lib", features = ["client"] }
->>>>>>> 03342419
 rcgen = "0.13"
 rustls.workspace = true
 rustls-pemfile.workspace = true
@@ -75,9 +59,9 @@
 log = "0.4"
 anyhow = "1.0"
 nats = { git = "https://github.com/nats-io/nats.rs", rev = "db712168900dc74e2e8982c651d716186bef4fc9" }
-async-nats = "0.39"
+async-nats = "0.41"
 futures = "0.3"
-uuid = { version = "1.16", features = ["v4"] }
+uuid = { version = "1.17", features = ["v4"] }
 local-ip-address = "0.6"
 which = "7"
 
@@ -86,7 +70,7 @@
 assert_matches = "1"
 better-panic.workspace = true
 ciborium = { workspace = true }
-criterion = "0.5"
+criterion = "0.6"
 pretty_assertions.workspace = true
 rstest = "0.25"
 similar-asserts = "1"
@@ -105,9 +89,9 @@
 # We don't need any of the default features for crossterm.
 # However, the windows build needs the windows feature enabled.
 [target.'cfg(not(windows))'.dependencies]
-crossterm = { version = "0.28", default-features = false }
+crossterm = { version = "0.29", default-features = false }
 [target.'cfg(windows)'.dependencies]
-crossterm = { version = "0.28", default-features = false, features = [
+crossterm = { version = "0.29", default-features = false, features = [
     "windows",
 ] }
 winapi = { version = "0.3", features = [
